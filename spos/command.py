"""
SPOS - Small Payload Object Serializer
MIT License

Copyright (c) 2020 [Luiz Eduardo Amaral](luizamaral306@gmail.com)

Permission is hereby granted, free of charge, to any person obtaining a copy
of this software and associated documentation files (the "Software"), to deal
in the Software without restriction, including without limitation the rights
to use, copy, modify, merge, publish, distribute, sublicense, and/or sell
copies of the Software, and to permit persons to whom the Software is
furnished to do so, subject to the following conditions:

The above copyright notice and this permission notice shall be included in all
copies or substantial portions of the Software.

THE SOFTWARE IS PROVIDED "AS IS", WITHOUT WARRANTY OF ANY KIND, EXPRESS OR
IMPLIED, INCLUDING BUT NOT LIMITED TO THE WARRANTIES OF MERCHANTABILITY,
FITNESS FOR A PARTICULAR PURPOSE AND NONINFRINGEMENT. IN NO EVENT SHALL THE
AUTHORS OR COPYRIGHT HOLDERS BE LIABLE FOR ANY CLAIM, DAMAGES OR OTHER
LIABILITY, WHETHER IN AN ACTION OF CONTRACT, TORT OR OTHERWISE, ARISING FROM,
OUT OF OR IN CONNECTION WITH THE SOFTWARE OR THE USE OR OTHER DEALINGS IN THE
SOFTWARE.
"""
import argparse
import io
import json
import random
import re
import sys

<<<<<<< HEAD
from . import encode, decode, decode_from_specs, stats, __version__
from .random import random_payload
=======
from . import encode, decode, decode_from_specs, __version__        # type: ignore
from .random import random_payload                                  # type: ignore

# Type Hints
PayloadSpec = Dict[str, Any]
Message = Union[str, bytes]
>>>>>>> b5e272c4


def read_and_close_json(buf):
    d = json.load(buf)
    buf.close()
    return d


<<<<<<< HEAD
def _encode(_input, output, payload_spec, fmt):
    payload_data = read_and_close_json(_input)
    message = encode(payload_data, payload_spec, fmt)
    message = message if fmt == "bytes" else bytes(message, encoding="ascii")
=======
def _encode(_input, output, payload_spec: PayloadSpec, format: str) -> None:
    payload_data = read_and_close_json(_input)
    message: Message = encode(payload_data, payload_spec, format)
    message = (
        message if format == "bytes" else bytes(message, encoding="ascii")
    )
>>>>>>> b5e272c4
    if hasattr(output, "name") and output.name == "<stdout>":
        sys.stdout.buffer.write(message)
    else:
        output.write(message)
    output.close()


<<<<<<< HEAD
def _decode(_input, output, payload_specs, fmt, show_meta):
=======
def _decode(_input, output, payload_specs: PayloadSpec, format: str, show_meta: bool) -> None:
>>>>>>> b5e272c4
    if hasattr(_input, "name") and _input.name == "<stdin>":
        message = sys.stdin.buffer.read()
    else:
        message = _input.read()
        _input.close()

    if fmt != "bytes":
        message = message.decode("ascii")
        if fmt == "hex":
            message = (
                message
                if re.match("^0[xX][0-9a-fA-F]+$", message)
                else f"0x{message}"
            )
        elif fmt == "bin":
            message = (
                message if re.match("^0b[01]+$", message) else f"0b{message}"
            )
    if len(payload_specs) == 1:
        decoded = decode(message, payload_specs[0])
    else:
        decoded = decode_from_specs(message, payload_specs)
    if show_meta:
        output.write(
            bytes(json.dumps(decoded, indent=2) + "\n", encoding="utf-8")
        )
    else:
        output.write(
            bytes(
                json.dumps(decoded["body"], indent=2) + "\n", encoding="utf-8"
            )
        )
    output.close()


def parse(argv=None):
    parser = argparse.ArgumentParser(
        description="Spos is a tool for serializing objects."
    )

    parser.add_argument(
        "-d", "--decode", action="store_true", help="decodes a message."
    )
    parser.add_argument(
        "-p",
        "--payload-specs",
        metavar="PAYLOAD_SPEC",
        type=argparse.FileType("r"),
        nargs="+",
        required=True,
        help="json file payload specifications.",
    )
    parser.add_argument(
        "-f",
        "--format",
        choices=["bin", "hex", "bytes"],
        default="bytes",
        help="Output format",
    )
    random_group = parser.add_mutually_exclusive_group()
    random_group.add_argument(
        "-r",
        "--random",
        action="store_true",
        help="Creates a random message/decoded_message",
    )
    random_group.add_argument(
        "-I",
        "--random-input",
        action="store_true",
        help="Creates a random payload data input",
    )
    parser.add_argument(
        "-m",
        "--meta",
        action="store_true",
        help="Outputs the metadata when decoding",
    )
    parser.add_argument(
        "-s",
        "--stats",
        action="store_true",
        help="Returns payload spec statistics",
    )
    parser.add_argument(
        "-i",
        "--input",
        nargs="?",
        type=argparse.FileType("rb"),
        default=sys.stdin.buffer,
        help="Input file",
    )
    parser.add_argument(
        "-o",
        "--output",
        nargs="?",
        type=argparse.FileType("wb"),
        default=sys.stdout.buffer,
        help="Output file",
    )
    parser.add_argument(
        "-v",
        "--version",
        action="version",
        version=f"spos v{__version__}",
        help="Software version",
    )

    return parser.parse_args(argv)


def main(args):
    payload_specs = [
        read_and_close_json(payload_spec)
        for payload_spec in args.payload_specs
    ]

    if args.stats:
        sys.stdout.write(
            json.dumps([stats(ps) for ps in payload_specs], indent=2) + "\n"
        )
        return 0

    if args.random or args.random_input:
        args.input.detach()
        payload_specs = [random.choice(payload_specs)]
        message, payload_data = random_payload(
            payload_specs[0], output=args.format
        )

        if args.random_input:
            sys.stdout.write(json.dumps(payload_data, indent=2))
            return 0

        if args.decode:
            message = (
                message
                if isinstance(message, bytes)
                else bytes(message, encoding="ascii")
            )
            args.input = io.BytesIO(message)
        else:
            args.input = io.BytesIO(
                bytes(json.dumps(payload_data), encoding="ascii")
            )

    if args.decode:
        _decode(args.input, args.output, payload_specs, args.format, args.meta)
    else:
        if len(payload_specs) > 1:
            sys.stdout.write(
                "Specify only one specification (-p, --payload-spec) for encoding"
            )
            sys.exit(2)
        _encode(args.input, args.output, payload_specs[0], args.format)
    return 0<|MERGE_RESOLUTION|>--- conflicted
+++ resolved
@@ -29,17 +29,9 @@
 import re
 import sys
 
-<<<<<<< HEAD
 from . import encode, decode, decode_from_specs, stats, __version__
 from .random import random_payload
-=======
-from . import encode, decode, decode_from_specs, __version__        # type: ignore
-from .random import random_payload                                  # type: ignore
-
-# Type Hints
-PayloadSpec = Dict[str, Any]
-Message = Union[str, bytes]
->>>>>>> b5e272c4
+from .typing import List, PayloadSpec, Message
 
 
 def read_and_close_json(buf):
@@ -48,19 +40,14 @@
     return d
 
 
-<<<<<<< HEAD
-def _encode(_input, output, payload_spec, fmt):
+def _encode(_input, output, payload_spec: PayloadSpec, fmt: str) -> None:
     payload_data = read_and_close_json(_input)
-    message = encode(payload_data, payload_spec, fmt)
-    message = message if fmt == "bytes" else bytes(message, encoding="ascii")
-=======
-def _encode(_input, output, payload_spec: PayloadSpec, format: str) -> None:
-    payload_data = read_and_close_json(_input)
-    message: Message = encode(payload_data, payload_spec, format)
+    message: Message = encode(payload_data, payload_spec, fmt)
     message = (
-        message if format == "bytes" else bytes(message, encoding="ascii")
-    )
->>>>>>> b5e272c4
+        message
+        if isinstance(message, bytes)
+        else bytes(message, encoding="ascii")
+    )
     if hasattr(output, "name") and output.name == "<stdout>":
         sys.stdout.buffer.write(message)
     else:
@@ -68,18 +55,16 @@
     output.close()
 
 
-<<<<<<< HEAD
-def _decode(_input, output, payload_specs, fmt, show_meta):
-=======
-def _decode(_input, output, payload_specs: PayloadSpec, format: str, show_meta: bool) -> None:
->>>>>>> b5e272c4
+def _decode(
+    _input, output, payload_specs: List[PayloadSpec], fmt: str, show_meta: bool
+) -> None:
     if hasattr(_input, "name") and _input.name == "<stdin>":
-        message = sys.stdin.buffer.read()
+        message: Message = sys.stdin.buffer.read()
     else:
         message = _input.read()
         _input.close()
 
-    if fmt != "bytes":
+    if fmt != "bytes" and isinstance(message, bytes):
         message = message.decode("ascii")
         if fmt == "hex":
             message = (
