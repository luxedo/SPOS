"""
SPOS - Small Payload Object Serializer
Copyright (C) 2020 Luiz Eduardo Amaral <luizamaral306@gmail.com>

This program is free software: you can redistribute it and/or modify
it under the terms of the GNU General Public License as published by
the Free Software Foundation, either version 3 of the License, or
(at your option) any later version.
This program is distributed in the hope that it will be useful,
but WITHOUT ANY WARRANTY; without even the implied warranty of
MERCHANTABILITY or FITNESS FOR A PARTICULAR PURPOSE.  See the
GNU General Public License for more details.
You should have received a copy of the GNU General Public License
along with this program.  If not, see <http://www.gnu.org/licenses/>.
"""
import unittest
from spos.encoders import truncate_bits
import spos


class TestBlock(unittest.TestCase):
    def assertClose(self, val1, val2, delta=0.01, error_msg=""):
        error_msg = (
            error_msg if error_msg else "Values {0} - {1} differ.".format(val1, val2)
        )
        self.assertTrue(abs(val1 - val2) < delta, error_msg)

    def assertDict(self, dict1, dict2, delta=0.01, error_msg=""):
        self.assertEqual(dict1.keys(), dict2.keys())
        for key in dict1:
            error_msg = (
                error_msg
                if error_msg
                else "Dicts differ:\n{0}\n{1}".format(dict1, dict2)
            )
            if isinstance(dict2[key], float):
                self.assertClose(dict1[key], dict2[key], delta, error_msg)
            elif isinstance(dict2[key], dict):
                self.assertDict(dict1[key], dict2[key], delta, error_msg)
            else:
                self.assertEqual(dict1[key], dict2[key], error_msg)

    def test_boolean_true(self):
        block = {"name": "boolean encode true", "type": "boolean"}
        t = True
        a = "0b1"
        self.assertEqual(spos.encode_block(t, block), a)
        self.assertEqual(spos.decode_block(a, block), t)

    def test_boolean_false(self):
        block = {"name": "boolean false", "type": "boolean"}
        t = False
        a = "0b0"
        self.assertEqual(spos.encode_block(t, block), a)
        self.assertEqual(spos.decode_block(a, block), t)

    def test_boolean_type_error(self):
        with self.assertRaises(TypeError):
            t = "fail"
            block = {"name": "boolean error", "type": "boolean"}
            self.assertEqual(spos.encode_block(t, block), True)

    def test_binary_block(self):
        block = {"name": "binary bin", "type": "binary", "settings": {"bits": 10}}
        t = "0b100101"
        a = "0b0000100101"
        self.assertEqual(spos.encode_block(t, block), a)
        self.assertEqual(spos.decode_block(a, block), a)
        self.assertEqual(spos.encode_block(a, block), a)

    def test_binary_value_error(self):
        with self.assertRaises(ValueError):
            block = {
                "name": "binary bin error",
                "type": "binary",
                "settings": {"bits": 10},
            }
            spos.encode_block("0xfail", block)

    def test_binary_hex(self):
        block = {
            "name": "binary large hex",
            "type": "binary",
            "settings": {"bits": 10},
        }
        t = "0xdeadbeef"
        a = bin(int(t, 16))[:12]
        self.assertEqual(spos.encode_block(t, block), a)
        self.assertEqual(spos.decode_block(a, block), a)

    def test_binary_small_hex(self):
        block = {
            "name": "binary small hex",
            "type": "binary",
            "settings": {"bits": 10},
        }
        t = "0xff"
        a = truncate_bits(bin(int(t, 16))[:12], block["settings"]["bits"])
        self.assertEqual(spos.encode_block(t, block), a)

    def test_binary_hex_value_error(self):
        with self.assertRaises(ValueError):
            block = {
                "name": "binary hex fail",
                "type": "binary",
                "settings": {"bits": 10},
            }
            spos.encode_block("0xfail", block)

    def test_binary_type_error(self):
        with self.assertRaises(TypeError):
            block = {
                "name": "binary type fail",
                "type": "binary",
                "settings": {"bits": 10},
            }
            spos.encode_block("fail", block)

    def test_integer_block(self):
        block = {
            "name": "integer test",
            "type": "integer",
            "settings": {"bits": 6},
        }
        t = 1
        a = "0b000001"
        self.assertEqual(spos.encode_block(t, block), a)
        self.assertEqual(spos.decode_block(a, block), t)

    def test_integer_type_error(self):
        with self.assertRaises(TypeError):
            block = {
                "name": "integer fail",
                "type": "integer",
                "settings": {"bits": 6},
            }
            spos.encode_block("fail", block)

    def test_integer_offset(self):
        block = {
            "name": "integer offset",
            "type": "integer",
            "settings": {"bits": 6, "offset": 100},
        }
        t = 120
        a = "0b010100"
        self.assertEqual(spos.encode_block(t, block), a)
        self.assertEqual(spos.decode_block(a, block), t)

    def test_integer_underflow(self):
        block = {
            "name": "integer underflow",
            "type": "integer",
            "settings": {"bits": 6},
        }
        t = -10
        a = "0b000000"
        self.assertEqual(spos.encode_block(t, block), a)

    def test_integer_overflow(self):
        block = {
            "name": "integer overflow",
            "type": "integer",
            "settings": {"bits": 6},
        }
        t = 128
        a = "0b111111"
        self.assertEqual(spos.encode_block(t, block), a)

    def test_float_block(self):
        block = {"name": "float test", "type": "float", "settings": {"bits": 2}}
        t = 0.66
        a = "0b10"
        self.assertEqual(spos.encode_block(t, block), a)
        self.assertClose(spos.decode_block(a, block), t)

    def test_float_type_error(self):
        with self.assertRaises(TypeError):
            block = {
                "name": "float fail",
                "type": "float",
                "settings": {"bits": 4},
            }
            spos.encode_block("fail", block)

    def test_float_approximation_floor(self):
        block = {
            "name": "float approximation floor",
            "type": "float",
            "settings": {"bits": 2, "approximation": "floor"},
        }
        t = 0.66
        a = "0b01"
        t_dec = 0.33
        self.assertEqual(spos.encode_block(t, block), a)
        self.assertClose(spos.decode_block(a, block), t_dec)

    def test_float_approximation_ceil(self):
        block = {
            "name": "float approximation ceil",
            "type": "float",
            "settings": {"bits": 2, "approximation": "ceil"},
        }
        t = 0.34
        a = "0b10"
        t_dec = 0.66
        self.assertEqual(spos.encode_block(t, block), a)
        self.assertClose(spos.decode_block(a, block), t_dec)

    def test_float_upper(self):
        block = {
            "name": "float upper",
            "type": "float",
            "settings": {"bits": 5, "upper": 31},
        }
        t = 13
        a = "0b01101"
        self.assertEqual(spos.encode_block(t, block), a)
        self.assertClose(spos.decode_block(a, block), t)

    def test_float_lower(self):
        block = {
            "name": "float lower",
            "type": "float",
            "settings": {"bits": 3, "lower": -6},
        }
        t = -1
        a = "0b101"
        self.assertEqual(spos.encode_block(t, block), a)
        self.assertClose(spos.decode_block(a, block), t)

    def test_float_underflow(self):
        block = {
            "name": "float underflow",
            "type": "float",
            "settings": {"bits": 6},
        }
        t = -10
        a = "0b000000"
        self.assertEqual(spos.encode_block(t, block), a)

    def test_float_overflow(self):
        block = {
            "name": "float overflow",
            "type": "float",
            "settings": {"bits": 6},
        }
        t = 10
        a = "0b111111"
        self.assertEqual(spos.encode_block(t, block), a)

    def test_pad_block_2(self):
        block = {"name": "pad test", "type": "pad", "settings": {"bits": 2}}
        t = None
        a = "0b11"
        self.assertEqual(spos.encode_block(t, block), a)
        self.assertEqual(spos.decode_block(a, block), t)

    def test_pad_block_6(self):
        block = {"name": "pad test", "type": "pad", "settings": {"bits": 6}}
        t = None
        a = "0b111111"
        self.assertEqual(spos.encode_block(t, block), a)
        self.assertEqual(spos.decode_block(a, block), t)
<<<<<<< HEAD

    def test_array_block(self):
        block = {
            "name": "integer array",
            "type": "array",
            "settings": {
                "bits": 3,
                "blocks": {
                    "name": "array val",
                    "type": "integer",
                    "settings": {"bits": 3},
                },
            },
        }
        t = [1, 2, 3, 4]
        a = "0b100001010011100"
        self.assertEqual(spos.encode_block(t, block), a)
        self.assertEqual(spos.decode_block(a, block), t)

    def test_array_truncate(self):
        block = {
            "name": "truncate array",
            "type": "array",
            "settings": {
                "bits": 2,
                "blocks": {
                    "name": "array val",
                    "type": "integer",
                    "settings": {"bits": 3},
                },
            },
        }
        t = [1, 2, 3, 4, 5]
        a = "0b11001010011"
        t_dec = [1, 2, 3]
        self.assertEqual(spos.encode_block(t, block), a)
        self.assertEqual(spos.decode_block(a, block), t_dec)

    def test_array_empty(self):
        block = {
            "name": "empty array",
            "type": "array",
            "settings": {
                "bits": 7,
                "blocks": {
                    "name": "array val",
                    "type": "integer",
                    "settings": {"bits": 3},
                },
            },
        }
        t = []
        a = "0b0000000"
        self.assertEqual(spos.encode_block(t, block), a)
        self.assertEqual(spos.decode_block(a, block), [])

    # def test_array_nested(self):
    #     Nested arrays another day
    #     block = {
    #         "name": "nested array",
    #         "type": "array",
    #         "settings": {
    #             "bits": 2,
    #             "blocks": {
    #                 "name": "array val 1",
    #                 "type": "array",
    #                 "settings": {
    #                     "bits": 3,
    #                     "blocks": {
    #                         "name": "array val 2",
    #                         "type": "integer",
    #                         "settings": {"bits": 3},
    #                     },
    #                 },
    #             },
    #         },
    #     }
    #     t = [[1, 2], [3, 4]]
    #     a = "0b10010001010010011100"
    #     self.assertEqual(spos.encode_block(t, block), a)
    #     self.assertEqual(spos.decode_block(a, block), t)

    def test_object_block(self):
        block = {
            "name": "object",
            "type": "object",
            "settings": {
                "items": [
                    {"name": "key1", "type": "integer", "settings": {"bits": 3}},
                    {"name": "key2", "type": "float", "settings": {"bits": 5}},
                ],
            },
        }
        t = {"key1": 6, "key2": 0.9}
        a = "0b11011100"
        self.assertEqual(spos.encode_block(t, block), a)
        self.assertDict(spos.decode_block(a, block), t)

    def test_object_nested(self):
        block = {
            "name": "object",
            "type": "object",
            "settings": {
                "items": [
                    {"name": "key1", "type": "integer", "settings": {"bits": 3}},
                    {
                        "name": "key2",
                        "type": "object",
                        "settings": {
                            "items": [
                                {"name": "nKey", "type": "boolean"},
                                {
                                    "name": "nKey2",
                                    "type": "object",
                                    "settings": {
                                        "items": [
                                            {
                                                "name": "nKey3",
                                                "type": "float",
                                                "settings": {"bits": 8},
                                            }
                                        ]
                                    },
                                },
                            ]
                        },
                    },
                ]
            },
        }
        t = {"key1": 6, "key2": {"nKey": False, "nKey2": {"nKey3": 0.8}}}
        a = "0b110011001100"
        j = spos.encode_block(t, block)
        self.assertEqual(spos.encode_block(t, block), a)
        self.assertDict(spos.decode_block(a, block), t)

    def test_object_key_error(self):
        with self.assertRaises(KeyError):
            block = {
                "name": "object missing key",
                "type": "object",
                "settings": {
                    "items": [
                        {"name": "key1", "type": "integer", "settings": {"bits": 3}},
                        {"name": "key2", "type": "float", "settings": {"bits": 5}},
                        {"name": "key3", "type": "boolean"},
                    ],
                },
            }
            t = {"key1": 6, "key2": 0.9}
            spos.encode_block(t, block)

    def test_string_block(self):
        block = {
            "name": "string",
            "type": "string",
            "settings": {"length": 6},
        }
        t = "test"
        a = "0b111110111110101101011110101100101101"
        t_dec = "++test"
        self.assertEqual(spos.encode_block(t, block), a)
        self.assertEqual(spos.decode_block(a, block), t_dec)

    def test_string_block_unknown_character(self):
        block = {
            "name": "string",
            "type": "string",
            "settings": {"length": 6},
        }
        t = "test%"
        a = "0b111110101101011110101100101101111111"
        t_dec = "+test/"
        self.assertEqual(spos.encode_block(t, block), a)
        self.assertEqual(spos.decode_block(a, block), t_dec)

    def test_steps_block(self):
        block = {
            "name": "steps",
            "type": "steps",
            "settings": {
                "steps": [0, 5, 10],
                "steps_names": ["critical", "low", "charged", "full"],
            },
        }
        t = 2
        a = "0b01"
        t_dec = "low"
        self.assertEqual(spos.encode_block(t, block), a)
        self.assertEqual(spos.decode_block(a, block), t_dec)

    def test_steps_index_0(self):
        block = {
            "name": "steps",
            "type": "steps",
            "settings": {
                "steps": [0, 5, 10],
                "steps_names": ["critical", "low", "charged", "full"],
            },
        }
        t = -1
        a = "0b00"
        t_dec = "critical"
        self.assertEqual(spos.encode_block(t, block), a)
        self.assertEqual(spos.decode_block(a, block), t_dec)

    def test_steps_lower_boundary(self):
        block = {
            "name": "steps",
            "type": "steps",
            "settings": {
                "steps": [0, 5, 10],
                "steps_names": ["critical", "low", "charged", "full"],
            },
        }
        t = 5
        a = "0b10"
        t_dec = "charged"
        self.assertEqual(spos.encode_block(t, block), a)
        self.assertEqual(spos.decode_block(a, block), t_dec)

    def test_steps_last_index(self):
        block = {
            "name": "steps",
            "type": "steps",
            "settings": {
                "steps": [0, 5, 10],
                "steps_names": ["critical", "low", "charged", "full"],
            },
        }
        t = 11
        a = "0b11"
        t_dec = "full"
        self.assertEqual(spos.encode_block(t, block), a)
        self.assertEqual(spos.decode_block(a, block), t_dec)

    def test_categories_block_0(self):
        block = {
            "name": "categories",
            "type": "categories",
            "settings": {"categories": ["critical", "low", "charged", "full"],},
        }
        t = "critical"
        a = "0b000"
        t_dec = "critical"
        self.assertEqual(spos.encode_block(t, block), a)
        self.assertEqual(spos.decode_block(a, block), t_dec)

    def test_categories_block_1(self):
        block = {
            "name": "categories",
            "type": "categories",
            "settings": {"categories": ["critical", "low", "charged", "full"],},
        }
        t = "low"
        a = "0b001"
        t_dec = "low"
        self.assertEqual(spos.encode_block(t, block), a)
        self.assertEqual(spos.decode_block(a, block), t_dec)

    def test_categories_block_2(self):
        block = {
            "name": "categories",
            "type": "categories",
            "settings": {"categories": ["critical", "low", "charged", "full"],},
        }
        t = "charged"
        a = "0b010"
        t_dec = "charged"
        self.assertEqual(spos.encode_block(t, block), a)
        self.assertEqual(spos.decode_block(a, block), t_dec)

    def test_categories_block_3(self):
        block = {
            "name": "categories",
            "type": "categories",
            "settings": {"categories": ["critical", "low", "charged", "full"],},
        }
        t = "full"
        a = "0b011"
        t_dec = "full"
        self.assertEqual(spos.encode_block(t, block), a)
        self.assertEqual(spos.decode_block(a, block), t_dec)

    def test_categories_block_4(self):
        block = {
            "name": "categories",
            "type": "categories",
            "settings": {"categories": ["critical", "low", "charged", "full"],},
        }
        t = "unknown"
        a = "0b100"
        t_dec = "error"
        self.assertEqual(spos.encode_block(t, block), a)
        self.assertEqual(spos.decode_block(a, block), t_dec)
=======
        
    def test_crc(self):
        t = '0b1011110010110010'
        a = '0b10100100'
        b = '0b101111001011001010100100'
        block = {"name": "crc BIN test", "type": "crc8"}
        self.assertEqual(spos.encode_block(t, block), a)
        self.assertEqual(spos.decode_block(b, block), True)

        t = '0xABCD35'
        a = '0b00101011'
        b = '0b10101011110011010011010100101011'
        block = {"name": "crc HEX test", "type": "crc8"}
        self.assertEqual(spos.encode_block(t, block), a)
        self.assertEqual(spos.decode_block(b, block), True)
>>>>>>> ad62411b
<|MERGE_RESOLUTION|>--- conflicted
+++ resolved
@@ -262,7 +262,6 @@
         a = "0b111111"
         self.assertEqual(spos.encode_block(t, block), a)
         self.assertEqual(spos.decode_block(a, block), t)
-<<<<<<< HEAD
 
     def test_array_block(self):
         block = {
@@ -558,20 +557,19 @@
         t_dec = "error"
         self.assertEqual(spos.encode_block(t, block), a)
         self.assertEqual(spos.decode_block(a, block), t_dec)
-=======
-        
-    def test_crc(self):
-        t = '0b1011110010110010'
-        a = '0b10100100'
-        b = '0b101111001011001010100100'
+
+    def test_crc_bin(self):
+        t = "0b1011110010110010"
+        a = "0b10100100"
+        b = "0b101111001011001010100100"
         block = {"name": "crc BIN test", "type": "crc8"}
         self.assertEqual(spos.encode_block(t, block), a)
         self.assertEqual(spos.decode_block(b, block), True)
 
-        t = '0xABCD35'
-        a = '0b00101011'
-        b = '0b10101011110011010011010100101011'
+    def test_crc_hex(self):
+        t = "0xABCD35"
+        a = "0b00101011"
+        b = "0b10101011110011010011010100101011"
         block = {"name": "crc HEX test", "type": "crc8"}
         self.assertEqual(spos.encode_block(t, block), a)
-        self.assertEqual(spos.decode_block(b, block), True)
->>>>>>> ad62411b
+        self.assertEqual(spos.decode_block(b, block), True)